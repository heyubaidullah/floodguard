--- conflicted
+++ resolved
@@ -10,21 +10,11 @@
         "@a2a-js/sdk": "^0.3.4",
         "@dexwox-labs/a2a-node": "^0.x.x",
         "@fastify/cors": "^8.5.0",
-<<<<<<< HEAD
         "@google/generative-ai": "^0.24.1",
         "@kentandrian/google-adk": "^0.x.x",
         "@prisma/client": "^5.18.0",
         "axios": "^1.12.2",
         "dotenv": "^16.4.5",
-=======
-        "@google-cloud/pubsub": "^5.2.0",
-        "@google/generative-ai": "^0.24.1",
-        "@kentandrian/google-adk": "^0.x.x",
-        "@prisma/client": "^5.18.0",
-        "axios": "^1.7.7",
-        "dotenv": "^16.6.1",
-        "express": "^5.1.0",
->>>>>>> 50a4f843
         "fastify": "^4.29.1",
         "socket.io": "^4.7.5",
         "socket.io-client": "^4.7.5"
