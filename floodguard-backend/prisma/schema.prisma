--- conflicted
+++ resolved
@@ -4,6 +4,7 @@
 }
 
 datasource db {
+  provider = "postgresql"
   provider = "postgresql"
   url      = env("DATABASE_URL")
 }
@@ -27,15 +28,9 @@
 model Forecast {
   id         String   @id @default(uuid())
   zone       String
-<<<<<<< HEAD
   rainProb   Float
   rainAmount Float?
   riskScore  Float    @default(0)
-=======
-  rainProb   Int
-  rainAmount Int
-  riskScore  Float
->>>>>>> 50a4f843
   timestamp  DateTime @default(now())
 
   @@index([zone, timestamp])
@@ -47,12 +42,9 @@
   description String
   zone        String
   photoUrl    String?
-<<<<<<< HEAD
   locationName String?
   latitude    Float?
   longitude   Float?
-=======
->>>>>>> 50a4f843
   timestamp   DateTime     @default(now())
 
   @@index([zone, timestamp])
@@ -78,7 +70,6 @@
 }
 
 model OpsLog {
-<<<<<<< HEAD
   id         String   @id @default(uuid())
   cycleId    String
   step       String
@@ -87,12 +78,4 @@
   timestamp  DateTime @default(now())
 
   @@index([cycleId, timestamp])
-=======
-  id        String   @id @default(uuid())
-  cycleId   String
-  step      String
-  status    String
-  duration  Int
-  timestamp DateTime @default(now())
->>>>>>> 50a4f843
 }